--- conflicted
+++ resolved
@@ -66,14 +66,9 @@
 }
 
 const (
-<<<<<<< HEAD
 	defaultTimeout     = 2 * time.Second
 	maxTimeout         = 300 * time.Second
 	maxTimeoutExponent = 8
-=======
-	defaultTimeout = 2 * time.Second
-	maxTimeout     = 300 * time.Second
->>>>>>> a2dd59b3
 )
 
 func DefaultConfig() *Config {
@@ -328,11 +323,7 @@
 	// we are NOT a proposer for this height/round. Then, we have to wait
 	// for a pre-prepare message from the proposer
 
-<<<<<<< HEAD
 	timeout := p.roundTimeout(p.state.view.Round)
-=======
-	timeout := p.exponentialTimeout()
->>>>>>> a2dd59b3
 
 	// We only need to wait here for one type of message, the Prepare message from the proposer.
 	// However, since we can receive bad Prepare messages we have to wait (or timeout) until
@@ -403,12 +394,9 @@
 			span.AddEvent("Commit")
 		}
 	}
-
-<<<<<<< HEAD
+  
 	timeout := p.roundTimeout(p.state.view.Round)
-=======
-	timeout := p.exponentialTimeout()
->>>>>>> a2dd59b3
+
 	for p.getState() == ValidateState {
 		_, span := p.tracer.Start(ctx, "ValidateState")
 
@@ -583,11 +571,8 @@
 	}
 
 	// create a timer for the round change
-<<<<<<< HEAD
 	timeout := p.roundTimeout(p.state.view.Round)
-=======
-	timeout := p.exponentialTimeout()
->>>>>>> a2dd59b3
+
 	for p.getState() == RoundChangeState {
 		_, span := p.tracer.Start(ctx, "RoundChangeState")
 
@@ -601,11 +586,7 @@
 			p.logger.Printf("[DEBUG] round change timeout")
 			checkTimeout()
 			// update the timeout duration
-<<<<<<< HEAD
 			timeout = p.roundTimeout(p.state.view.Round)
-=======
-			timeout = p.exponentialTimeout()
->>>>>>> a2dd59b3
 			span.End()
 			continue
 		}
@@ -621,11 +602,7 @@
 			// weak certificate, try to catch up if our round number is smaller
 			if p.state.view.Round < msg.View.Round {
 				// update timer
-<<<<<<< HEAD
 				timeout = p.roundTimeout(p.state.view.Round)
-=======
-				timeout = p.exponentialTimeout()
->>>>>>> a2dd59b3
 				sendRoundChange(msg.View.Round)
 			}
 		}
@@ -723,7 +700,6 @@
 	p.forceTimeoutCh = true
 }
 
-<<<<<<< HEAD
 // exponentialTimeout calculates the timeout duration depending on the current round.
 // Round acts as an exponent when determining timeout (2^round).
 func exponentialTimeout(round uint64) time.Duration {
@@ -732,16 +708,6 @@
 	// this prevents calculating timeout that is greater than maxTimeout and
 	// possible overflow for calculating timeout for rounds >33 since duration is in nanoseconds stored in int64
 	if round <= maxTimeoutExponent {
-=======
-// exponentialTimeout calculates the timeout duration depending on the current round
-func (p *Pbft) exponentialTimeout() time.Duration {
-	timeout := defaultTimeout
-	round := p.state.view.Round
-	// limit exponent to be in range of maxTimeout (<=8) otherwise use maxTimeout
-	// this prevents calculating timeout that is greater than maxTimeout and
-	// possible overflow for calculating timeout for rounds >33 since duration is in nanoseconds stored in int64
-	if round <= 8 {
->>>>>>> a2dd59b3
 		timeout += time.Duration(1<<round) * time.Second
 	} else {
 		timeout = maxTimeout
