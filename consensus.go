package pbft

import (
	"bytes"
	"context"
	"fmt"
	"log"
	"os"
	"time"

	"go.opentelemetry.io/otel/attribute"
	"go.opentelemetry.io/otel/trace"
)

type RoundTimeout func(uint64) time.Duration

type Config struct {
	// ProposalTimeout is the time to wait for the proposal
	// from the validator. It defaults to Timeout
	ProposalTimeout time.Duration

	// Timeout is the time to wait for validation and
	// round change messages
	Timeout time.Duration

	// Logger is the logger to output info
	Logger *log.Logger

	// Tracer is the OpenTelemetry tracer to log traces
	Tracer trace.Tracer

	// RoundTimeout is a function that calculates timeout based on a round number
	RoundTimeout RoundTimeout

	// Notifier is a reference to the struct which encapsulates handling messages and timeouts
	Notifier StateNotifier
}

type ConfigOption func(*Config)

func WithTimeout(p time.Duration) ConfigOption {
	return func(c *Config) {
		c.Timeout = p
	}
}

func WithProposalTimeout(p time.Duration) ConfigOption {
	return func(c *Config) {
		c.ProposalTimeout = p
	}
}

func WithLogger(l *log.Logger) ConfigOption {
	return func(c *Config) {
		c.Logger = l
	}
}

func WithTracer(t trace.Tracer) ConfigOption {
	return func(c *Config) {
		c.Tracer = t
	}
}

func WithRoundTimeout(roundTimeout RoundTimeout) ConfigOption {
	return func(c *Config) {
		if roundTimeout != nil {
			c.RoundTimeout = roundTimeout
		}
	}
}

func WithNotifier(notifier StateNotifier) ConfigOption {
	return func(c *Config) {
		if notifier != nil {
			c.Notifier = notifier
		}
	}
}

const (
	defaultTimeout     = 2 * time.Second
	maxTimeout         = 300 * time.Second
	maxTimeoutExponent = 8
)

func DefaultConfig() *Config {
	return &Config{
		Timeout:         defaultTimeout,
		ProposalTimeout: defaultTimeout,
		Logger:          log.New(os.Stderr, "", log.LstdFlags),
		Tracer:          trace.NewNoopTracerProvider().Tracer(""),
		RoundTimeout:    exponentialTimeout,
		Notifier:        &DefaultStateNotifier{},
	}
}

func (c *Config) ApplyOps(opts ...ConfigOption) {
	for _, opt := range opts {
		opt(c)
	}
}

type SealedProposal struct {
	Proposal       *Proposal
	CommittedSeals [][]byte
	Proposer       NodeID
	Number         uint64
}

type Backend interface {
	// BuildProposal builds a proposal for the current round (used if proposer)
	BuildProposal() (*Proposal, error)

	// Validate validates a raw proposal (used if non-proposer)
	Validate(*Proposal) error

	// Insert inserts the sealed proposal
	Insert(p *SealedProposal) error

	// Height returns the height for the current round
	Height() uint64

	// ValidatorSet returns the validator set for the current round
	ValidatorSet() ValidatorSet

	// Init is used to signal the backend that a new round is going to start.
	Init(*RoundInfo)

	// IsStuck returns whether the pbft is stucked
	IsStuck(num uint64) (uint64, bool)

	// ValidateCommit is used to validate that a given commit is valid
	ValidateCommit(from NodeID, seal []byte) error
}

// RoundInfo is the information about the round
type RoundInfo struct {
	IsProposer bool
	Proposer   NodeID
	Locked     bool
}

// Pbft represents the PBFT consensus mechanism object
type Pbft struct {
	// Output logger
	logger *log.Logger

	// Config is the configuration of the consensus
	config *Config

	// inter is the interface with the runtime
	backend Backend

	// state is the reference to the current state machine
	state *currentState

	// validator is the signing key for this instance
	validator SignKey

	// ctx is the current execution context for an pbft round
	ctx context.Context

	// msgQueue is a queue that stores all the incomming gossip messages
	msgQueue *msgQueue

	// updateCh is a channel used to notify when a new gossip message arrives
	updateCh chan struct{}

	// Transport is the interface for the gossip transport
	transport Transport

	// tracer is a reference to the OpenTelemetry tracer
	tracer trace.Tracer

	// roundTimeout calculates timeout for a specific round
	roundTimeout RoundTimeout

	// notifier is a reference to the struct which encapsulates handling messages and timeouts
	notifier StateNotifier
}

type SignKey interface {
	NodeID() NodeID
	Sign(b []byte) ([]byte, error)
}

// New creates a new instance of the PBFT state machine
func New(validator SignKey, transport Transport, opts ...ConfigOption) *Pbft {
	config := DefaultConfig()
	config.ApplyOps(opts...)

	p := &Pbft{
		validator:    validator,
		state:        newState(),
		transport:    transport,
		msgQueue:     newMsgQueue(),
		updateCh:     make(chan struct{}),
		config:       config,
		logger:       config.Logger,
		tracer:       config.Tracer,
		roundTimeout: config.RoundTimeout,
		notifier:     config.Notifier,
	}

	p.logger.Printf("[INFO] validator key: addr=%s\n", p.validator.NodeID())
	return p
}

func (p *Pbft) SetBackend(backend Backend) error {
	p.backend = backend

	// set the next current sequence for this iteration
	p.setSequence(p.backend.Height())

	// set the current set of validators
	p.state.validators = p.backend.ValidatorSet()

	return nil
}

// start starts the PBFT consensus state machine
func (p *Pbft) Run(ctx context.Context) {
	p.ctx = ctx

	// the iteration always starts with the AcceptState.
	// AcceptState stages will reset the rest of the message queues.
	p.setState(AcceptState)

	// start the trace span
	spanCtx, span := p.tracer.Start(context.Background(), fmt.Sprintf("Sequence-%d", p.state.view.Sequence))
	defer span.End()

	// loop until we reach the a finish state
	for p.getState() != DoneState && p.getState() != SyncState {
		select {
		case <-ctx.Done():
			return
		default:
		}

		// Start the state machine loop
		p.runCycle(spanCtx)
	}
}

// runCycle represents the PBFT state machine loop
func (p *Pbft) runCycle(ctx context.Context) {
	// Log to the console
	if p.state.view != nil {
		p.logger.Printf("[DEBUG] cycle: state=%s, sequence=%d, round=%d", p.getState(), p.state.view.Sequence, p.state.view.Round)
	}

	// Based on the current state, execute the corresponding section
	switch p.getState() {
	case AcceptState:
		p.runAcceptState(ctx)

	case ValidateState:
		p.runValidateState(ctx)

	case RoundChangeState:
		p.runRoundChangeState(ctx)

	case CommitState:
		p.runCommitState(ctx)

	case DoneState:
		panic("BUG: We cannot iterate on DoneState")
	}
}

func (p *Pbft) setSequence(sequence uint64) {
	p.state.view = &View{
		Round:    0,
		Sequence: sequence,
	}
}

// runAcceptState runs the Accept state loop
//
// The Accept state always checks the snapshot, and the validator set. If the current node is not in the validators set,
// it moves back to the Sync state. On the other hand, if the node is a validator, it calculates the proposer.
// If it turns out that the current node is the proposer, it builds a proposal, and sends preprepare and then prepare messages.
func (p *Pbft) runAcceptState(ctx context.Context) { // start new round
	_, span := p.tracer.Start(ctx, "AcceptState")
	defer span.End()

	p.logger.Printf("[INFO] accept state: sequence %d", p.state.view.Sequence)

	if !p.state.validators.Includes(p.validator.NodeID()) {
		// we are not a validator anymore, move back to sync state
		p.logger.Print("[INFO] we are not a validator anymore")
		p.setState(SyncState)
		return
	}

	// reset round messages
	p.state.resetRoundMsgs()
	p.state.CalcProposer()

	isProposer := p.state.proposer == p.validator.NodeID()

	p.backend.Init(&RoundInfo{
		Proposer:   p.state.proposer,
		IsProposer: isProposer,
		Locked:     p.state.locked,
	})

	// log the current state of this span
	span.SetAttributes(
		attribute.Bool("isproposer", isProposer),
		attribute.Bool("locked", p.state.locked),
		attribute.String("proposer", string(p.state.proposer)),
	)

	var err error

	if isProposer {
		p.logger.Printf("[INFO] we are the proposer")

		if !p.state.locked {
			// since the state is not locked, we need to build a new proposal
			p.state.proposal, err = p.backend.BuildProposal()
			if err != nil {
				p.logger.Printf("[ERROR] failed to build proposal: %v", err)
				p.setState(RoundChangeState)
				return
			}

			// calculate how much time do we have to wait to gossip the proposal
			delay := time.Until(p.state.proposal.Time)

			select {
			case <-time.After(delay):
			case <-p.ctx.Done():
				return
			}

		}

		// send the preprepare message
		p.sendPreprepareMsg()

		// send the prepare message since we are ready to move the state
		p.sendPrepareMsg()

		// move to validation state for new prepare messages
		p.setState(ValidateState)
		return
	}

	p.logger.Printf("[INFO] proposer calculated: proposer=%s, sequence=%d", p.state.proposer, p.state.view.Sequence)

	// we are NOT a proposer for this height/round. Then, we have to wait
	// for a pre-prepare message from the proposer

	timeout := p.roundTimeout(p.state.view.Round)

	// We only need to wait here for one type of message, the Prepare message from the proposer.
	// However, since we can receive bad Prepare messages we have to wait (or timeout) until
	// we get the message from the correct proposer.
	for p.getState() == AcceptState {
		msg, ok := p.getNextMessage(span, timeout)
		if !ok {
			return
		}
		if msg == nil {
			p.setState(RoundChangeState)
			continue
		}

		// TODO: Validate that the fields required for Preprepare are set (Proposal and Hash)
		if msg.From != p.state.proposer {
			p.logger.Printf("[ERROR] msg received from wrong proposer: expected=%s, found=%s", p.state.proposer, msg.From)
			continue
		}

		// retrieve the proposal, the backend MUST validate that the hash belongs to the proposal
		proposal := &Proposal{
			Data: msg.Proposal,
			Hash: msg.Hash,
		}
		if err := p.backend.Validate(proposal); err != nil {
			p.logger.Printf("[ERROR] failed to validate proposal. Error message: %v", err)
			p.setState(RoundChangeState)
			return
		}

		if p.state.locked {
			// the state is locked, we need to receive the same proposal
			if p.state.proposal.Equal(proposal) {
				// fast-track and send a commit message and wait for validations
				p.sendCommitMsg()
				p.setState(ValidateState)
			} else {
				p.handleStateErr(errIncorrectLockedProposal)
			}
		} else {
			p.state.proposal = proposal
			p.sendPrepareMsg()
			p.setState(ValidateState)
		}
	}
}

// runValidateState implements the Validate state loop.
//
// The Validate state is rather simple - all nodes do in this state is read messages and add them to their local snapshot state
func (p *Pbft) runValidateState(ctx context.Context) { // start new round
	ctx, span := p.tracer.Start(ctx, "ValidateState")
	defer span.End()

	hasCommitted := false
	sendCommit := func(span trace.Span) {
		// at this point either we have enough prepare messages
		// or commit messages so we can lock the proposal
		p.state.lock()

		if !hasCommitted {
			// send the commit message
			p.sendCommitMsg()
			hasCommitted = true

			span.AddEvent("Commit")
		}
	}

	timeout := p.roundTimeout(p.state.view.Round)

	for p.getState() == ValidateState {
		_, span := p.tracer.Start(ctx, "ValidateState")

		msg, ok := p.getNextMessage(span, timeout)
		if !ok {
			// closing
			span.End()
			return
		}
		if msg == nil {
			// timeout
			p.setState(RoundChangeState)
			span.End()
			return
		}

		// the message must have our local hash
		if !bytes.Equal(msg.Hash, p.state.proposal.Hash) {
			p.logger.Print(fmt.Sprintf("[WARN]: incorrect hash in %s message", msg.Type.String()))
			continue
		}

		switch msg.Type {
		case MessageReq_Prepare:
			p.state.addPrepared(msg)

		case MessageReq_Commit:
			if err := p.backend.ValidateCommit(msg.From, msg.Seal); err != nil {
				p.logger.Printf("[ERROR]: failed to validate commit: %v", err)
				continue
			}
			p.state.addCommitted(msg)

		default:
			panic(fmt.Errorf("BUG: Unexpected message type: %s in %s", msg.Type, p.getState()))
		}

		if p.state.numPrepared() > p.state.NumValid() {
			// we have received enough prepare messages
			sendCommit(span)
		}

		if p.state.numCommitted() > p.state.NumValid() {
			// we have received enough commit messages
			sendCommit(span)

			// change to commit state just to get out of the loop
			p.setState(CommitState)
		}

		// set the attributes of this span once it is done
		p.setStateSpanAttributes(span)

		span.End()
	}
}

func spanAddEventMessage(typ string, span trace.Span, msg *MessageReq) {
	span.AddEvent("Message", trace.WithAttributes(
		// where was the message generated
		attribute.String("typ", typ),

		// type of message
		attribute.String("msg", msg.Type.String()),

		// from address of the sender
		attribute.String("from", string(msg.From)),

		// view sequence
		attribute.Int64("sequence", int64(msg.View.Sequence)),

		// round sequence
		attribute.Int64("round", int64(msg.View.Round)),
	))
}

func (p *Pbft) setStateSpanAttributes(span trace.Span) {
	attr := []attribute.KeyValue{}

	// number of committed messages
	attr = append(attr, attribute.Int64("committed", int64(p.state.numCommitted())))

	// number of prepared messages
	attr = append(attr, attribute.Int64("prepared", int64(p.state.numPrepared())))

	// number of change state messages per round
	for round, msgs := range p.state.roundMessages {
		attr = append(attr, attribute.Int64(fmt.Sprintf("roundchange_%d", round), int64(len(msgs))))
	}
	span.SetAttributes(attr...)
}

func (p *Pbft) runCommitState(ctx context.Context) {
	_, span := p.tracer.Start(ctx, "CommitState")
	defer span.End()

	committedSeals := p.state.getCommittedSeals()
	proposal := p.state.proposal.Copy()

	// at this point either if it works or not we need to unlock the state
	// to allow for other proposals to be produced if it insertion fails
	p.state.unlock()

	pp := &SealedProposal{
		Proposal:       proposal,
		CommittedSeals: committedSeals,
		Proposer:       p.state.proposer,
		Number:         p.state.view.Sequence,
	}
	if err := p.backend.Insert(pp); err != nil {
		// start a new round with the state unlocked since we need to
		// be able to propose/validate a different proposal
		p.logger.Printf("[ERROR] failed to insert proposal. Error message: %v", err)
		p.handleStateErr(errFailedToInsertProposal)
	} else {
		// move to done state to finish the current iteration of the state machine
		p.setState(DoneState)
	}
}

var (
	errIncorrectLockedProposal = fmt.Errorf("locked proposal is incorrect")
	errVerificationFailed      = fmt.Errorf("proposal verification failed")
	errFailedToInsertProposal  = fmt.Errorf("failed to insert proposal")
)

func (p *Pbft) handleStateErr(err error) {
	p.state.err = err
	p.setState(RoundChangeState)
}

func (p *Pbft) runRoundChangeState(ctx context.Context) {
	ctx, span := p.tracer.Start(ctx, "RoundChange")
	defer span.End()

	sendRoundChange := func(round uint64) {
		p.logger.Printf("[DEBUG] local round change: round=%d", round)
		// set the new round
		p.state.view.Round = round
		// clean the round
		p.state.cleanRound(round)
		// send the round change message
		p.sendRoundChange()
	}
	sendNextRoundChange := func() {
		sendRoundChange(p.state.view.Round + 1)
	}

	checkTimeout := func() {
		// At this point we might be stuck in the network if:
		// - We have advanced the round but everyone else passed.
		// - We are removing those messages since they are old now.
		if bestHeight, stucked := p.backend.IsStuck(p.state.view.Sequence); stucked {
			span.AddEvent("OutOfSync", trace.WithAttributes(
				// our local height
				attribute.Int64("local", int64(p.state.view.Sequence)),
				// the best remote height
				attribute.Int64("remote", int64(bestHeight)),
			))
			p.setState(SyncState)
			return
		}

		// otherwise, it seems that we are in sync
		// and we should start a new round
		sendNextRoundChange()
	}

	// if the round was triggered due to an error, we send our own
	// next round change
	if err := p.state.getErr(); err != nil {
		p.logger.Printf("[DEBUG] round change handle error. Error message: %v", err)
		sendNextRoundChange()
	} else {
		// otherwise, it is due to a timeout in any stage
		// First, we try to sync up with any max round already available
		if maxRound, ok := p.state.maxRound(); ok {
			p.logger.Printf("[DEBUG] round change, max round=%d", maxRound)
			sendRoundChange(maxRound)
		} else {
			// otherwise, do your best to sync up
			checkTimeout()
		}
	}

	// create a timer for the round change
	timeout := p.roundTimeout(p.state.view.Round)

	for p.getState() == RoundChangeState {
		_, span := p.tracer.Start(ctx, "RoundChangeState")

		msg, ok := p.getNextMessage(span, timeout)
		if !ok {
			// closing
			span.End()
			return
		}
		if msg == nil {
			p.logger.Print("[DEBUG] round change timeout")
			checkTimeout()
			// update the timeout duration
			timeout = p.roundTimeout(p.state.view.Round)
			span.End()
			continue
		}

		// we only expect RoundChange messages right now
		num := p.state.AddRoundMessage(msg)

		if num == p.state.NumValid() {
			// start a new round inmediatly
			p.state.view.Round = msg.View.Round
			p.setState(AcceptState)
		} else if num == p.state.MaxFaultyNodes()+1 {
			// weak certificate, try to catch up if our round number is smaller
			if p.state.view.Round < msg.View.Round {
				// update timer
				timeout = p.roundTimeout(p.state.view.Round)
				sendRoundChange(msg.View.Round)
			}
		}

		p.setStateSpanAttributes(span)
		span.End()
	}
}

// --- communication wrappers ---

func (p *Pbft) sendRoundChange() {
	p.gossip(MessageReq_RoundChange)
}

func (p *Pbft) sendPreprepareMsg() {
	p.gossip(MessageReq_Preprepare)
}

func (p *Pbft) sendPrepareMsg() {
	p.gossip(MessageReq_Prepare)
}

func (p *Pbft) sendCommitMsg() {
	p.gossip(MessageReq_Commit)
}

func (p *Pbft) gossip(msgType MsgType) {
	msg := &MessageReq{
		Type: msgType,
		From: p.validator.NodeID(),
	}
	if msgType != MessageReq_RoundChange {
		// Except for round change message in which we are deciding on the proposer,
		// the rest of the consensus message require the hash:
		// 1. Preprepare: notify the validators of the proposal + hash
		// 2. Prepare + Commit: safe check to only include messages from our round.
		msg.Hash = p.state.proposal.Hash
	}

	// add View
	msg.View = p.state.view.Copy()

	// if we are sending a preprepare message we need to include the proposal
	if msg.Type == MessageReq_Preprepare {
		msg.SetProposal(p.state.proposal.Data)
	}

	// if the message is commit, we need to add the committed seal
	if msg.Type == MessageReq_Commit {
		// seal the hash of the proposal
		seal, err := p.validator.Sign(p.state.proposal.Hash)
		if err != nil {
			p.logger.Printf("[ERROR] failed to commit seal. Error message: %v", err)
			return
		}
		msg.Seal = seal
	}

	if msg.Type != MessageReq_Preprepare {
		// send a copy to ourselves so that we can process this message as well
		msg2 := msg.Copy()
		msg2.From = p.validator.NodeID()
		p.PushMessage(msg2)
	}
	if err := p.transport.Gossip(msg); err != nil {
		p.logger.Printf("[ERROR] failed to gossip. Error message: %v", err)
	}
}

// GetValidatorId returns validator NodeID
func (p *Pbft) GetValidatorId() NodeID {
	return p.validator.NodeID()
}

// GetState returns the current PBFT state
func (p *Pbft) GetState() PbftState {
	return p.getState()
}

// getState returns the current PBFT state
func (p *Pbft) getState() PbftState {
	return p.state.getState()
}

// isState checks if the node is in the passed in state
func (p *Pbft) IsState(s PbftState) bool {
	return p.state.getState() == s
}

func (p *Pbft) SetState(s PbftState) {
	p.setState(s)
}

// setState sets the PBFT state
func (p *Pbft) setState(s PbftState) {
	p.logger.Printf("[DEBUG] state change: '%s'", s)
	p.state.setState(s)
}

// getNextMessage reads a new message from the message queue
func (p *Pbft) getNextMessage(span trace.Span, timeout time.Duration) (*MessageReq, bool) {
	timeoutCh := time.After(timeout)
	for {
		msg, discards := p.notifier.ReadNextMessage(p)
		// send the discard messages
		p.logger.Printf("[TRACE] Current state %s, number of prepared messages: %d, number of committed messages %d", PbftState(p.state.state), p.state.numPrepared(), p.state.numCommitted())

		for _, msg := range discards {
			p.logger.Printf("[TRACE] Discarded %s ", msg)
			spanAddEventMessage("dropMessage", span, msg)
		}
		if msg != nil {
			// add the event to the span
			spanAddEventMessage("message", span, msg)
<<<<<<< HEAD
=======
			p.logger.Printf("[TRACE] Received %s", msg)
>>>>>>> 3eab3027
			return msg, true
		}

		// wait until there is a new message or
		// someone closes the stopCh (i.e. timeout for round change)
		select {
		case <-timeoutCh:
			span.AddEvent("Timeout")
<<<<<<< HEAD
			p.notifier.HandleTimeout(p.validator.NodeID(), stateToMsg(p.getState()), &View{
				Round:    p.state.view.Round,
				Sequence: p.state.view.Sequence,
			})
=======
			p.logger.Printf("[TRACE] Message read timeout occurred")
>>>>>>> 3eab3027
			return nil, true
		case <-p.ctx.Done():
			return nil, false
		case <-p.updateCh:
		}
	}
}

func (p *Pbft) PushMessageInternal(msg *MessageReq) {
	p.msgQueue.pushMessage(msg)

	select {
	case p.updateCh <- struct{}{}:
	default:
	}
}

// PushMessage pushes a new message to the message queue
func (p *Pbft) PushMessage(msg *MessageReq) {
	if err := msg.Validate(); err != nil {
		p.logger.Printf("[ERROR]: failed to validate msg: %v", err)
		return
	}

	p.PushMessageInternal(msg)
}

// Reads next message with discards from message queue based on current state, sequence and round
func (p *Pbft) ReadMessageWithDiscards() (*MessageReq, []*MessageReq) {
	return p.msgQueue.readMessageWithDiscards(p.getState(), p.state.view)
}

// --- package-level helper functions ---
// exponentialTimeout calculates the timeout duration depending on the current round.
// Round acts as an exponent when determining timeout (2^round).
func exponentialTimeout(round uint64) time.Duration {
	timeout := defaultTimeout
	// limit exponent to be in range of maxTimeout (<=8) otherwise use maxTimeout
	// this prevents calculating timeout that is greater than maxTimeout and
	// possible overflow for calculating timeout for rounds >33 since duration is in nanoseconds stored in int64
	if round <= maxTimeoutExponent {
		timeout += time.Duration(1<<round) * time.Second
	} else {
		timeout = maxTimeout
	}
	return timeout
}

// MaxFaultyNodes calculate max faulty nodes in order to have Byzantine-fault tollerant system.
// Formula explanation:
// N -> number of nodes in PBFT
// F -> number of faulty nodes
// N = 3 * F + 1 => F = (N - 1) / 3
//
// PBFT tolerates 1 failure with 4 nodes
// 4 = 3 * 1 + 1
// To tolerate 2 failures, PBFT requires 7 nodes
// 7 = 3 * 2 + 1
// It should always take the floor of the result
func MaxFaultyNodes(nodesCount int) int {
	if nodesCount <= 0 {
		return 0
	}
	return (nodesCount - 1) / 3
}

// QuorumSize calculates quorum size (namely the number of required messages of some type in order to proceed to the next state in PolyBFT state machine).
// It is calculated by formula:
// 2 * F + 1, where F denotes maximum count of faulty nodes in order to have Byzantine fault tollerant property satisfied.
func QuorumSize(nodesCount int) int {
	return 2*MaxFaultyNodes(nodesCount) + 1
}<|MERGE_RESOLUTION|>--- conflicted
+++ resolved
@@ -761,10 +761,7 @@
 		if msg != nil {
 			// add the event to the span
 			spanAddEventMessage("message", span, msg)
-<<<<<<< HEAD
-=======
 			p.logger.Printf("[TRACE] Received %s", msg)
->>>>>>> 3eab3027
 			return msg, true
 		}
 
@@ -773,14 +770,11 @@
 		select {
 		case <-timeoutCh:
 			span.AddEvent("Timeout")
-<<<<<<< HEAD
 			p.notifier.HandleTimeout(p.validator.NodeID(), stateToMsg(p.getState()), &View{
 				Round:    p.state.view.Round,
 				Sequence: p.state.view.Sequence,
 			})
-=======
 			p.logger.Printf("[TRACE] Message read timeout occurred")
->>>>>>> 3eab3027
 			return nil, true
 		case <-p.ctx.Done():
 			return nil, false
