--- conflicted
+++ resolved
@@ -810,11 +810,7 @@
 	// one RoundChange message.
 	// After the timeout, it increases to round 2 and sends another
 	// / RoundChange message.
-<<<<<<< HEAD
-	m.runCycle(m.ctx)
-=======
-	m.runCycle(context.Background())
->>>>>>> a2dd59b3
+	m.runCycle(m.ctx)
 
 	m.expect(expectResult{
 		sequence: 1,
