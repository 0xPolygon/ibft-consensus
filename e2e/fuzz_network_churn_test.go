package e2e

import (
	"math/rand"
	"strconv"
	"testing"
	"time"

	"github.com/stretchr/testify/assert"
)

func TestFuzz_NetworkChurn(t *testing.T) {
	isFuzzEnabled(t)

	rand.Seed(time.Now().Unix())
	nodeCount := 20
	maxFaulty := nodeCount/3 - 1
	const prefix = "ptr_"
<<<<<<< HEAD
	c := NewPBFTCluster(t, "network_churn", "ptr", nodeCount)
=======
	config := &ClusterConfig{
		Count:  nodeCount,
		Name:   "network_churn",
		Prefix: "ptr",
	}

	c := NewPBFTCluster(t, config)
>>>>>>> b69c1227
	c.Start()
	defer c.Stop()
	runningNodeCount := nodeCount
	// randomly stop nodes every 3 seconds
	executeInTimerAndWait(3*time.Second, 30*time.Second, func(_ time.Duration) {
		nodeNo := rand.Intn(nodeCount)
		nodeID := prefix + strconv.Itoa(nodeNo)
		node := c.nodes[nodeID]
		if node.IsRunning() && runningNodeCount > nodeCount-maxFaulty {
			// node is running
			c.StopNode(nodeID)
			runningNodeCount--
		} else if !node.IsRunning() {
			// node is not running
			c.StartNode(nodeID)
			runningNodeCount++
		}
	})

	// get all running nodes after random drops
	var runningNodes []string
	for _, v := range c.nodes {
		if v.IsRunning() {
			runningNodes = append(runningNodes, v.name)
		}
	}
	t.Log("Checking height after churn.")
	// all running nodes must have the same height
	err := c.WaitForHeight(35, 5*time.Minute, runningNodes)
	assert.NoError(t, err)

	// start rest of the nodes
	for _, v := range c.nodes {
		if !v.IsRunning() {
			v.Start()
			runningNodes = append(runningNodes, v.name)
		}
	}
	// all nodes must sync and have same height
	t.Log("Checking height after all nodes start.")
	err = c.WaitForHeight(45, 5*time.Minute, runningNodes)
	assert.NoError(t, err)
}<|MERGE_RESOLUTION|>--- conflicted
+++ resolved
@@ -16,9 +16,6 @@
 	nodeCount := 20
 	maxFaulty := nodeCount/3 - 1
 	const prefix = "ptr_"
-<<<<<<< HEAD
-	c := NewPBFTCluster(t, "network_churn", "ptr", nodeCount)
-=======
 	config := &ClusterConfig{
 		Count:  nodeCount,
 		Name:   "network_churn",
@@ -26,7 +23,6 @@
 	}
 
 	c := NewPBFTCluster(t, config)
->>>>>>> b69c1227
 	c.Start()
 	defer c.Stop()
 	runningNodeCount := nodeCount
