package e2e

import (
	"context"
	"crypto/sha1"
	"errors"
	"fmt"
	"io"
	"log"
	"math"
	"strconv"
	"sync"
	"testing"
	"time"

	"github.com/0xPolygon/pbft-consensus"

	"go.opentelemetry.io/otel/trace"
	"golang.org/x/sync/errgroup"
	"pgregory.net/rapid"
)

const waitDuration = 50 * time.Millisecond

type BackendFake struct {
	nodes            []string
	height           uint64
	ProposalTime     time.Duration
	nodeId           int
	IsStuckMock      func(num uint64) (uint64, bool)
	ValidatorSetList pbft.ValidatorSet
	ValidatorSetMock func(fake *BackendFake) pbft.ValidatorSet
	finalProposals   *finalProposal
}

func (bf *BackendFake) BuildProposal() (*pbft.Proposal, error) {
	proposal := &pbft.Proposal{
		Data: GenerateProposal(),
		Time: time.Now(),
	}
	proposal.Hash = Hash(proposal.Data)
	return proposal, nil
}

func (bf *BackendFake) Validate(proposal *pbft.Proposal) error {
	return nil
}

func (bf *BackendFake) Insert(p *pbft.SealedProposal) error {
	if bf.finalProposals != nil {
		return bf.finalProposals.Insert(*p)
	}
	return nil
}

func (bf *BackendFake) Height() uint64 {
	return bf.height
}

func (bf *BackendFake) ValidatorSet() pbft.ValidatorSet {
	if bf.ValidatorSetMock != nil {
		return bf.ValidatorSetMock(bf)
	}
	valsAsNode := []pbft.NodeID{}
	for _, i := range bf.nodes {
		valsAsNode = append(valsAsNode, pbft.NodeID(i))
	}
	vv := pbft.ValStringStub(valsAsNode)
	return &vv
}

func (bf *BackendFake) Init(info *pbft.RoundInfo) {
}

func (bf *BackendFake) IsStuck(num uint64) (uint64, bool) {
	if bf.IsStuckMock != nil {
		return bf.IsStuckMock(num)
	}
	panic("IsStuck " + strconv.Itoa(int(num)))
}

func (bf *BackendFake) ValidateCommit(from pbft.NodeID, seal []byte) error {
	return nil
}

func TestPropertySeveralHonestNodesCanAchiveAgreement(t *testing.T) {
	rapid.Check(t, func(t *rapid.T) {
		numOfNodes := rapid.IntRange(4, 30).Draw(t, "num of nodes").(int)
		ft := &pbft.TransportStub{}
		cluster, timeoutsChan := generateCluster(numOfNodes, ft, nil)
		for i := range cluster {
			cluster[i].SetInitialState(context.Background())
		}

		ctx, cancel := context.WithTimeout(context.Background(), 3*time.Second)
		defer cancel()

		err := runCluster(ctx,
			cluster,
			sendTimeoutIfNNodesStucked(t, timeoutsChan, numOfNodes),
			func(doneList *BoolSlice) bool {
<<<<<<< HEAD
				//everything done. All nodes in done state
				return doneList.CalculateNum(true) == numOfNodes
=======
				// everything done. All nodes in done state
				if doneList.CalculateNum(true) == numOfNodes {
					return true
				}
				return false
>>>>>>> 380ad816
			}, func(maxRound uint64) bool {
				// something went wrong.
				if maxRound > 3 {
					t.Error("Infinite rounds")
					return true
				}
				return false
			}, 100)
		if err != nil {
			t.Fatal(err)
		}
	})
}

func TestPropertySeveralNodesCanAchiveAgreementWithFailureNodes(t *testing.T) {
	rapid.Check(t, func(t *rapid.T) {
		numOfNodes := rapid.IntRange(4, 30).Draw(t, "num of nodes").(int)
		routingMapGenerator := rapid.MapOfN(
			rapid.Uint64Range(0, uint64(numOfNodes)-1),
			// not used
			rapid.Bool(),
			2*numOfNodes/3+1,
			numOfNodes-1,
		).Filter(func(m map[uint64]bool) bool {
			_, ok := m[0]
			return ok
		})

		routingMap := routingMapGenerator.Draw(t, "generate routing").(map[uint64]bool)
		ft := &pbft.TransportStub{
			GossipFunc: func(ft *pbft.TransportStub, msg *pbft.MessageReq) error {
				from, err := strconv.ParseUint(string(msg.From), 10, 64)
				if err != nil {
					t.Fatal(err)
				}

				if _, ok := routingMap[from]; ok {
					for i := range routingMap {
						if i == from {
							continue
						}
						ft.Nodes[i].PushMessage(msg)
					}
				}

				return nil
			},
		}
		cluster, timeoutsChan := generateCluster(numOfNodes, ft, nil)
		for i := range cluster {
			cluster[i].SetInitialState(context.Background())
		}

		ctx, cancel := context.WithTimeout(context.Background(), 3*time.Second)
		defer cancel()

		err := runCluster(ctx,
			cluster,
			sendTimeoutIfNNodesStucked(t, timeoutsChan, numOfNodes),
			func(doneList *BoolSlice) bool {
<<<<<<< HEAD
				//check that 3 node switched to done state
				return doneList.CalculateNum(true) >= numOfNodes*2/3+1
=======
				// check that 3 node switched to done state
				if doneList.CalculateNum(true) >= numOfNodes*2/3+1 {
					// everything done. Success.
					return true
				}
				return false
>>>>>>> 380ad816
			}, func(maxRound uint64) bool {
				if maxRound > 10 {
					t.Error("Infinite rounds")
					return true
				}
				return false
			}, 100)
		if err != nil {
			t.Fatal(err)
		}
	})
}

func TestProperty4NodesCanAchiveAgreementIfWeLockButNotCommitProposer_Fails(t *testing.T) {
	t.Skip("Unskip when fix")
	numOfNodes := 4
	rounds := map[uint64]map[int][]int{
		0: {
			0: {0, 1, 3, 2},
			1: {0, 1, 3},
			2: {0, 1, 2, 3},
		},
	}

	countPrepare := 0
	ft := &pbft.TransportStub{
		// for round 0 we have a routing from routing map without commit messages and
		// for other rounds we dont send messages to node 3
		GossipFunc: func(ft *pbft.TransportStub, msg *pbft.MessageReq) error {
			routing, changed := rounds[msg.View.Round]
			if changed {
				from, err := strconv.Atoi(string(msg.From))
				if err != nil {
					t.Fatal(err)
				}
				for _, nodeId := range routing[from] {
					// restrict prepare messages to node 3 in round 0
					if msg.Type == pbft.MessageReq_Prepare && nodeId == 3 {
						countPrepare++
						if countPrepare == 3 {
							fmt.Println("Ignoring prepare 3")
							continue
						}
					}
					// do not send commit for round 0
					if msg.Type == pbft.MessageReq_Commit {
						continue
					}

					ft.Nodes[nodeId].PushMessage(msg)
				}
			} else {
				for i := range ft.Nodes {
					from, _ := strconv.Atoi(string(msg.From))
					// for rounds >0 do not send messages to/from node 3
					if i == 3 || from == 3 {
						continue
					} else {
						ft.Nodes[i].PushMessage(msg)
					}
				}
			}

			return nil
		},
	}
	cluster, timeoutsChan := generateCluster(numOfNodes, ft, nil)
	for i := range cluster {
		cluster[i].SetInitialState(context.Background())
	}
	ctx, cancel := context.WithTimeout(context.Background(), 3*time.Second)
	defer cancel()
	err := runCluster(ctx,
		cluster,
		sendTimeoutIfNNodesStucked(t, timeoutsChan, numOfNodes),
		func(doneList *BoolSlice) bool {
			return doneList.CalculateNum(true) >= 3
		}, func(maxRound uint64) bool {
			if maxRound > 5 {
				t.Error("Liveness issue")
				return true
			}
			return false
		}, 50)
	if err != nil {
		t.Fatal(err)
	}
}

func TestPropertyFiveNodesCanAchiveAgreementIfWeLockTwoNodesOnDifferentProposals(t *testing.T) {
	numOfNodes := 5
	rounds := map[uint64]map[int][]int{
		0: {
			0: {0, 1, 2},
			1: {0},
			2: {0, 3},
			3: {0},
		},
		1: {
			0: {1},
			1: {1, 2, 3},
			2: {1},
			3: {1},
		},
	}

	ft := &pbft.TransportStub{
		GossipFunc: func(ft *pbft.TransportStub, msg *pbft.MessageReq) error {
			routing, changed := rounds[msg.View.Round]
			if changed {
				from, err := strconv.Atoi(string(msg.From))
				if err != nil {
					t.Fatal(err)
				}
				for _, nodeId := range routing[from] {
					ft.Nodes[nodeId].PushMessage(msg)
				}
			} else {
				for i := range ft.Nodes {
					ft.Nodes[i].PushMessage(msg)
				}
			}
			return nil
		},
	}
	cluster, timeoutsChan := generateCluster(numOfNodes, ft, nil)
	for i := range cluster {
		cluster[i].SetInitialState(context.Background())
	}

	err := runCluster(context.Background(),
		cluster,
		sendTimeoutIfNNodesStucked(t, timeoutsChan, numOfNodes),
		func(doneList *BoolSlice) bool {
			return doneList.CalculateNum(true) > 3
		}, func(maxNodeRound uint64) bool {
			if maxNodeRound > 20 {
				t.Fatal("too many rounds")
			}
			return true
		}, 0)
	if err != nil {
		t.Fatal(err)
	}
}

func TestPropertyNodeDoubleSign(t *testing.T) {
	t.Skip("Unskip when fix")
	rapid.Check(t, func(t *rapid.T) {
		numOfNodes := rapid.IntRange(4, 7).Draw(t, "num of nodes").(int)
		// sign different message to up to 1/2 of the nodes
		maliciousMessagesToNodes := rapid.IntRange(0, numOfNodes/2).Draw(t, "malicious message to nodes").(int)
		faultyNodes := rapid.IntRange(1, pbft.MaxFaultyNodes(numOfNodes)).Draw(t, "malicious nodes").(int)
		maliciousNodes := generateMaliciousProposers(faultyNodes)
		votingPower := make(map[pbft.NodeID]uint64, numOfNodes)

		for i := 0; i < numOfNodes; i++ {
			votingPower[pbft.NodeID(strconv.Itoa(i))] = 1
		}

		ft := &pbft.TransportStub{
			GossipFunc: func(ft *pbft.TransportStub, msg *pbft.MessageReq) error {
				for to := range ft.Nodes {
					modifiedMessage := msg.Copy()
					// faulty node modifies proposal and sends to subset of nodes (maliciousMessagesToNodes)
					from, _ := strconv.Atoi(string(modifiedMessage.From))
					if from < len(maliciousNodes) {
						if maliciousMessagesToNodes > to {
							modifiedMessage.Proposal = maliciousNodes[from].maliciousProposal
							modifiedMessage.Hash = maliciousNodes[from].maliciousProposalHash
						}
					}
					ft.Nodes[to].PushMessage(modifiedMessage)
				}

				return nil
			},
		}
		cluster, timeoutsChan := generateCluster(numOfNodes, ft, votingPower)
		for i := range cluster {
			cluster[i].SetInitialState(context.Background())
		}

		ctx, cancel := context.WithTimeout(context.Background(), 3*time.Second)
		defer cancel()

		err := runCluster(ctx,
			cluster,
			sendTimeoutIfNNodesStucked(t, timeoutsChan, numOfNodes),
			func(doneList *BoolSlice) bool {
				if doneList.CalculateNum(true) >= 2*numOfNodes/3+1 {
					return true
				}
				return false
			}, func(maxRound uint64) bool {
				if maxRound > 10 {
					t.Error("Infinite rounds")
					return true
				}
				return false
			}, 100)
		if err != nil {
			// fail if node inserts different proposal
			t.Fatalf("%v\n", err)
		}
	})
}

type maliciousProposer struct {
	nodeID                pbft.NodeID
	maliciousProposal     []byte
	maliciousProposalHash []byte
}

func generateMaliciousProposers(num int) []maliciousProposer {
	maliciousProposers := make([]maliciousProposer, num)
	for i := 0; i < num; i++ {
		maliciousProposal := GenerateProposal()
		h := sha1.New()
		h.Write(maliciousProposal)
		maliciousProposalHash := h.Sum(nil)
		malicious := maliciousProposer{pbft.NodeID(strconv.Itoa(i)), maliciousProposal, maliciousProposalHash}
		maliciousProposers[i] = malicious
	}

	return maliciousProposers
}

func getMaxClusterRound(cluster []*pbft.Pbft) uint64 {
	var maxRound uint64
	for i := range cluster {
		localRound := cluster[i].Round()
		if localRound > maxRound {
			maxRound = localRound
		}
	}
	return maxRound
}

func NewBoolSlice(ln int) *BoolSlice {
	return &BoolSlice{
		slice: make([]bool, ln),
	}
}

type BoolSlice struct {
	slice []bool
	mtx   sync.RWMutex
}

func (bs *BoolSlice) Set(i int, b bool) {
	bs.mtx.Lock()
	defer bs.mtx.Unlock()
	bs.slice[i] = b
}
func (bs *BoolSlice) Get(i int) bool {
	bs.mtx.Lock()
	defer bs.mtx.Unlock()
	return bs.slice[i]
}

func (bs *BoolSlice) Iterate(f func(k int, v bool)) {
	bs.mtx.RUnlock()
	defer bs.mtx.RUnlock()
	for k, v := range bs.slice {
		f(k, v)
	}
}

func (bs *BoolSlice) CalculateNum(val bool) int {
	bs.mtx.RLock()
	defer bs.mtx.RUnlock()
	nm := 0
	for _, v := range bs.slice {
		if v == val {
			nm++
		}
	}
	return nm
}

func (bs *BoolSlice) String() string {
	bs.mtx.RLock()
	defer bs.mtx.RUnlock()
	return fmt.Sprintf("%v", bs.slice)
}

func generateNode(id int, transport *pbft.TransportStub, votingPower map[pbft.NodeID]uint64) (*pbft.Pbft, chan time.Time) {
	timeoutChan := make(chan time.Time)
	node := pbft.New(pbft.ValidatorKeyMock(strconv.Itoa(id)), transport,
		pbft.WithTracer(trace.NewNoopTracerProvider().Tracer("")),
		pbft.WithLogger(log.New(io.Discard, "", 0)),
		pbft.WithRoundTimeout(func(_ uint64) <-chan time.Time {
			return timeoutChan
		}),
		pbft.WithVotingPower(votingPower),
	)

	transport.Nodes = append(transport.Nodes, node)
	return node, timeoutChan
}

func generateCluster(numOfNodes int, transport *pbft.TransportStub, votingPower map[pbft.NodeID]uint64) ([]*pbft.Pbft, []chan time.Time) {
	nodes := make([]string, numOfNodes)
	timeoutsChan := make([]chan time.Time, numOfNodes)
	var ip = &finalProposal{
		lock: sync.Mutex{},
		bc:   make(map[uint64]pbft.Proposal),
	}
	cluster := make([]*pbft.Pbft, numOfNodes)
	for i := 0; i < numOfNodes; i++ {
		cluster[i], timeoutsChan[i] = generateNode(i, transport, votingPower)
		nodes[i] = strconv.Itoa(i)
	}

	for i, node := range cluster {
		i := i
		node := node

		valsAsNode := []pbft.NodeID{}
		for _, i := range nodes {
			valsAsNode = append(valsAsNode, pbft.NodeID(i))
		}
		vv := valString{
			nodes: valsAsNode,
		}

		node.SetBackend(&BackendFake{
			finalProposals: ip,
			nodes:          nodes,
			nodeId:         i,
			IsStuckMock: func(num uint64) (uint64, bool) {
				return 0, false
			},
			ValidatorSetList: &vv,
		})
	}
	return cluster, timeoutsChan
}

func runClusterCycle(cluster []*pbft.Pbft, callNumber int, stuckList, doneList *BoolSlice) error {
	wg := errgroup.Group{}
	for i := range cluster {
		i := i
		state := cluster[i].GetState()
		isLocked := cluster[i].IsLocked()
		wg.Go(func() (err1 error) {
			wgTime := time.Now()
			exitCh := make(chan struct{})
			deadlineTimeout := waitDuration
			deadline := time.After(deadlineTimeout)
			errCh := make(chan error)
			if stuckList.Get(i) {
				return nil
			}

			if doneList.Get(i) {
				return nil
			}

			go func() {
				defer func() {
					if r := recover(); r != nil {
						errCh <- fmt.Errorf("%v", r)
					}
				}()
				stuckList.Set(i, true)
				defer func() {
					stuckList.Set(i, false)
				}()
				cluster[i].RunCycle(context.Background())
				close(exitCh)
			}()
			select {
			case <-exitCh:
			case <-deadline:
			case er := <-errCh:
				err1 = er
			}

			// useful for debug
			_, _, _ = state, wgTime, isLocked
			// if time.Since(wgTime) > waitDuration {
			//	fmt.Println("wgitme ", state, i, callNumber, time.Since(wgTime), err1, isLocked)
			// }
			//
			return err1
		})
	}

	return wg.Wait()
}

func setDoneOnDoneState(cluster []*pbft.Pbft, doneList *BoolSlice) {
	for i, node := range cluster {
		state := node.GetState()
		if state == pbft.DoneState {
			doneList.Set(i, true)
		}
	}
}

<<<<<<< HEAD
//inter
=======
func maxPredefinedRound(mp map[uint64]map[uint64][]uint64) uint64 {
	var max uint64
	for i := range mp {
		if i > max {
			max = i
		}
	}
	return max
}

// inter
>>>>>>> 380ad816
type Errorer interface {
	Error(args ...interface{})
}

func sendTimeoutIfNNodesStucked(t Errorer, timeoutsChan []chan time.Time, numOfNodes int) func(stuckList *BoolSlice) bool {
	return func(stuckList *BoolSlice) bool {
		if stuckList.CalculateNum(true) == numOfNodes {
			c := time.After(time.Second * 5)
			for i := range timeoutsChan {
				select {
				case timeoutsChan[i] <- time.Now():
				case <-c:
					t.Error(i, "node timeout stucked")
					return true
				}
			}
		}
		return false
	}
}

func runCluster(ctx context.Context,
	cluster []*pbft.Pbft,
	handleStuckList func(*BoolSlice) bool,
	handleDoneList func(*BoolSlice) bool,
	handleMaxRoundNumber func(uint64) bool,
	limitCallNumber int,
) error {
	for i := range cluster {
		cluster[i].SetInitialState(context.Background())
	}

	stuckList := NewBoolSlice(len(cluster))
	doneList := NewBoolSlice(len(cluster))

	callNumber := 0
	for {
		callNumber++
		err := runClusterCycle(cluster, callNumber, stuckList, doneList)
		if err != nil {
			return err
		}

		setDoneOnDoneState(cluster, doneList)
		if handleStuckList(stuckList) {
			return nil
		}
		if handleDoneList(doneList) {
			return nil
		}

		if handleMaxRoundNumber(getMaxClusterRound(cluster)) {
			return nil
		}
		if callNumber > limitCallNumber {
			return errors.New("callnumber limit")
		}
		select {
		case <-ctx.Done():
			return ctx.Err()
		default:

		}
	}
}

func TestPropertySeveralHonestNodesWithVotingPowerCanAchiveAgreement(t *testing.T) {
	rapid.Check(t, func(t *rapid.T) {
		numOfNodes := rapid.IntRange(4, 10).Draw(t, "num of nodes").(int)
		votingPowerSlice := rapid.SliceOfN(rapid.Uint64Range(1, math.MaxUint64/uint64(numOfNodes)), numOfNodes, numOfNodes).Draw(t, "voting power").([]uint64)
		votingPower := make(map[pbft.NodeID]uint64, numOfNodes)
		for i := 0; i < numOfNodes; i++ {
			votingPower[pbft.NodeID(strconv.Itoa(i))] = votingPowerSlice[i]
		}
		ft := &pbft.TransportStub{}
		cluster, timeoutsChan := generateCluster(numOfNodes, ft, votingPower)
		for i := range cluster {
			cluster[i].SetInitialState(context.Background())
		}

		ctx, cancel := context.WithTimeout(context.Background(), 3*time.Second)
		defer cancel()

		err := runCluster(ctx,
			cluster,
			sendTimeoutIfNNodesStucked(t, timeoutsChan, numOfNodes),
			func(doneList *BoolSlice) bool {
				// everything done. All nodes in done state
				if doneList.CalculateNum(true) == numOfNodes {
					return true
				}
				return false
			}, func(maxRound uint64) bool {
				// something went wrong.
				if maxRound > 3 {
					t.Error("Infinite rounds")
					return true
				}
				return false
			}, 100)
		if err != nil {
			t.Fatal(err)
		}
	})
}

func TestPropertyNodessWithMajorityOfVotingPowerCanAchiveAgreement(t *testing.T) {
	rapid.Check(t, func(t *rapid.T) {
		numOfNodes := rapid.IntRange(4, 10).Draw(t, "num of nodes").(int)
		stake := rapid.SliceOfN(rapid.Uint64Range(5, 10), numOfNodes, numOfNodes).Draw(t, "Generate stake").([]uint64)
		var totalVotingPower uint64
		votingPower := make(map[pbft.NodeID]uint64, numOfNodes)
		for i := range stake {
			votingPower[pbft.NodeID(strconv.Itoa(i))] = stake[i]
			totalVotingPower += stake[i]
		}
		quorumVotingPower := pbft.QuorumSizeVP(totalVotingPower)
		connectionsList := rapid.SliceOfDistinct(rapid.IntRange(0, numOfNodes-1), func(v int) int {
			return v
		}).Filter(func(votes []int) bool {
			var votesVP uint64
			for i := range votes {
				votesVP += stake[votes[i]]
			}
			return votesVP >= quorumVotingPower
		}).Draw(t, "Select arbitrary nodes that have majority of voting power").([]int)

		connections := map[pbft.NodeID]struct{}{}
		var connectionsStake uint64
		for _, nodeIDInt := range connectionsList {
			connections[pbft.NodeID(strconv.Itoa(nodeIDInt))] = struct{}{}
			connectionsStake += stake[nodeIDInt]
		}

		ft := &pbft.TransportStub{
			GossipFunc: func(ft *pbft.TransportStub, msg *pbft.MessageReq) error {
				for _, node := range ft.Nodes {
					// skip faulty nodes
					if _, ok := connections[msg.From]; !ok {
						continue
					}
					if msg.From != node.GetValidatorId() {
						node.PushMessage(msg.Copy())
					}
				}
				return nil
			},
		}
		cluster, timeoutsChan := generateCluster(numOfNodes, ft, votingPower)
		for i := range cluster {
			cluster[i].SetInitialState(context.Background())
		}

		ctx, cancel := context.WithTimeout(context.Background(), 3*time.Second)
		defer cancel()

		err := runCluster(ctx,
			cluster,
			sendTimeoutIfNNodesStucked(t, timeoutsChan, numOfNodes),
			func(doneList *BoolSlice) bool {
				// everything done. All nodes in done state
				if doneList.CalculateNum(true) >= len(connections) {
					return true
				}
				return false
			}, func(maxRound uint64) bool {
				// something went wrong.
				if maxRound > 3 {
					for i := range cluster {
						fmt.Println(i, cluster[i].GetState())
					}
					t.Error("Infinite rounds")
					return true
				}
				return false
			}, 100)
		if err != nil {
			for i := range cluster {
				fmt.Println(i, cluster[i].GetState())
			}
			t.Fatal(err)
		}
	})
}

func (i *finalProposal) Insert(proposal pbft.SealedProposal) error {
	i.lock.Lock()
	defer i.lock.Unlock()
	if p, ok := i.bc[proposal.Number]; ok {
		if !p.Equal(proposal.Proposal) {
			panic("wrong proposal inserted")
		}
	} else {
		i.bc[proposal.Number] = *proposal.Proposal
	}
	return nil
}

// finalProposal struct contains inserted final proposals for the node
type finalProposal struct {
	lock sync.Mutex
	bc   map[uint64]pbft.Proposal
}<|MERGE_RESOLUTION|>--- conflicted
+++ resolved
@@ -99,16 +99,8 @@
 			cluster,
 			sendTimeoutIfNNodesStucked(t, timeoutsChan, numOfNodes),
 			func(doneList *BoolSlice) bool {
-<<<<<<< HEAD
 				//everything done. All nodes in done state
 				return doneList.CalculateNum(true) == numOfNodes
-=======
-				// everything done. All nodes in done state
-				if doneList.CalculateNum(true) == numOfNodes {
-					return true
-				}
-				return false
->>>>>>> 380ad816
 			}, func(maxRound uint64) bool {
 				// something went wrong.
 				if maxRound > 3 {
@@ -169,17 +161,8 @@
 			cluster,
 			sendTimeoutIfNNodesStucked(t, timeoutsChan, numOfNodes),
 			func(doneList *BoolSlice) bool {
-<<<<<<< HEAD
 				//check that 3 node switched to done state
 				return doneList.CalculateNum(true) >= numOfNodes*2/3+1
-=======
-				// check that 3 node switched to done state
-				if doneList.CalculateNum(true) >= numOfNodes*2/3+1 {
-					// everything done. Success.
-					return true
-				}
-				return false
->>>>>>> 380ad816
 			}, func(maxRound uint64) bool {
 				if maxRound > 10 {
 					t.Error("Infinite rounds")
@@ -582,21 +565,7 @@
 	}
 }
 
-<<<<<<< HEAD
-//inter
-=======
-func maxPredefinedRound(mp map[uint64]map[uint64][]uint64) uint64 {
-	var max uint64
-	for i := range mp {
-		if i > max {
-			max = i
-		}
-	}
-	return max
-}
-
-// inter
->>>>>>> 380ad816
+
 type Errorer interface {
 	Error(args ...interface{})
 }
