--- conflicted
+++ resolved
@@ -39,14 +39,10 @@
 				send = t.hook.Gossip(msg.From, to, msg)
 			}
 			if send {
-<<<<<<< HEAD
 				handler(to, msg)
-=======
-				handler(msg)
 				t.logger.Printf("[TRACE] Message sent to %s - %s", to, msg)
 			} else {
 				t.logger.Printf("[TRACE] Message not sent to %s - %s", to, msg)
->>>>>>> 3eab3027
 			}
 		}(to, handler)
 	}
