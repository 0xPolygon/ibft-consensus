package e2e

import (
<<<<<<< HEAD
	"fmt"
=======
	"io"
	"io/ioutil"
	"log"
>>>>>>> 3eab3027
	"math/rand"
	"os"
	"path/filepath"
	"strconv"
	"testing"
	"time"
)

func generateNodeNames(from int, count int, prefix string) []string {
	var names []string
	for j := from; j < count; j++ {
		names = append(names, prefix+strconv.Itoa(j))
	}
	return names
}

func executeInTimerAndWait(tickTime time.Duration, duration time.Duration, fn func(time.Duration)) {
	end := executeInTimer(tickTime, duration, fn)
	<-end
}

func executeInTimer(tickTime time.Duration, duration time.Duration, fn func(time.Duration)) chan struct{} {
	tick := time.NewTicker(tickTime)
	tickerDone := make(chan struct{})
	end := make(chan struct{})
	startTime := time.Now()
	go func() {
		for {
			select {
			case v := <-tick.C:
				elapsedTime := v.Sub(startTime)
				fn(elapsedTime)
			case <-tickerDone:
				close(end)
				return
			}
		}
	}()

	after := time.After(duration)
	go func() {
		<-after
		tick.Stop()
		close(tickerDone)
	}()
	return end
}

func Contains(nodes []string, node string) bool {
	for _, n := range nodes {
		if n == node {
			return true
		}
	}

	return false
}

// ShouldApply is used to check if random event meets the threshold
func ShouldApply(threshold int) bool {
	r := rand.Intn(101)
	return r >= threshold
}

func isFuzzEnabled(t *testing.T) {
	if os.Getenv("FUZZ") != "true" {
		t.Skip("Fuzz tests are disabled.")
	}
}

<<<<<<< HEAD
func CreateLogsDir(directoryName string) (string, error) {
	//logs directory will be generated at the root of the e2e project
	var logsDir string
	var err error

	if directoryName == "" {
		directoryName = fmt.Sprintf("logs_%v", time.Now().Format(time.RFC3339))
	}

	if os.Getenv("E2E_LOG_TO_FILES") == "true" {
		logsDir, err = os.MkdirTemp("../", directoryName+"-")
	}

	return logsDir, err
=======
func CreateLogsDir(t *testing.T) (string, error) {
	//logs directory will be generated at the root of the e2e project
	var logsDir, logsDirName string
	var err error

	if t != nil {
		logsDirName = t.Name()
	} else {
		logsDirName = "logs"
	}

	if os.Getenv("E2E_LOG_TO_FILES") == "true" {
		logsDir, err = os.MkdirTemp("../", logsDirName+"-")
	}

	return logsDir, err
}

func GetLoggerOutput(name string, logsDir string) io.Writer {
	var loggerOutput io.Writer
	var err error
	if os.Getenv("SILENT") == "true" {
		loggerOutput = ioutil.Discard
	} else if logsDir != "" {
		loggerOutput, err = os.OpenFile(filepath.Join(logsDir, name+".log"), os.O_RDWR|os.O_APPEND|os.O_CREATE, 0660)
		if err != nil {
			log.Printf("[WARNING] Failed to open file for node: %v. Reason: %v. Fallbacked to standard output.", name, err)
			loggerOutput = os.Stdout
		}
	} else {
		loggerOutput = os.Stdout
	}
	return loggerOutput
>>>>>>> 3eab3027
}<|MERGE_RESOLUTION|>--- conflicted
+++ resolved
@@ -1,13 +1,10 @@
 package e2e
 
 import (
-<<<<<<< HEAD
 	"fmt"
-=======
 	"io"
 	"io/ioutil"
 	"log"
->>>>>>> 3eab3027
 	"math/rand"
 	"os"
 	"path/filepath"
@@ -78,7 +75,6 @@
 	}
 }
 
-<<<<<<< HEAD
 func CreateLogsDir(directoryName string) (string, error) {
 	//logs directory will be generated at the root of the e2e project
 	var logsDir string
@@ -90,23 +86,6 @@
 
 	if os.Getenv("E2E_LOG_TO_FILES") == "true" {
 		logsDir, err = os.MkdirTemp("../", directoryName+"-")
-	}
-
-	return logsDir, err
-=======
-func CreateLogsDir(t *testing.T) (string, error) {
-	//logs directory will be generated at the root of the e2e project
-	var logsDir, logsDirName string
-	var err error
-
-	if t != nil {
-		logsDirName = t.Name()
-	} else {
-		logsDirName = "logs"
-	}
-
-	if os.Getenv("E2E_LOG_TO_FILES") == "true" {
-		logsDir, err = os.MkdirTemp("../", logsDirName+"-")
 	}
 
 	return logsDir, err
@@ -127,5 +106,4 @@
 		loggerOutput = os.Stdout
 	}
 	return loggerOutput
->>>>>>> 3eab3027
 }