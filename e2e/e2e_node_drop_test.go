package e2e

import (
	"testing"
	"time"

	"github.com/stretchr/testify/assert"
)

func TestE2E_NodeDrop(t *testing.T) {
<<<<<<< HEAD
	c := NewPBFTCluster(t, "node_drop", "ptr", 5)
=======
	config := &ClusterConfig{
		Count:  5,
		Name:   "node_drop",
		Prefix: "ptr",
	}

	c := NewPBFTCluster(t, config)
>>>>>>> b69c1227
	c.Start()
	// wait for two heights and stop node 1
	err := c.WaitForHeight(2, 1*time.Minute)
	assert.NoError(t, err)

	c.StopNode("ptr_0")
	err = c.WaitForHeight(15, 1*time.Minute, generateNodeNames(1, 4, "ptr_"))
	assert.NoError(t, err)

	// sync dropped node by starting it again
	c.StartNode("ptr_0")
	err = c.WaitForHeight(15, 1*time.Minute)
	assert.NoError(t, err)

	c.Stop()
}<|MERGE_RESOLUTION|>--- conflicted
+++ resolved
@@ -8,9 +8,6 @@
 )
 
 func TestE2E_NodeDrop(t *testing.T) {
-<<<<<<< HEAD
-	c := NewPBFTCluster(t, "node_drop", "ptr", 5)
-=======
 	config := &ClusterConfig{
 		Count:  5,
 		Name:   "node_drop",
@@ -18,7 +15,6 @@
 	}
 
 	c := NewPBFTCluster(t, config)
->>>>>>> b69c1227
 	c.Start()
 	// wait for two heights and stop node 1
 	err := c.WaitForHeight(2, 1*time.Minute)
