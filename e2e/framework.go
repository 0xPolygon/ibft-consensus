--- conflicted
+++ resolved
@@ -62,18 +62,6 @@
 }
 
 type Cluster struct {
-<<<<<<< HEAD
-	t      *testing.T
-	nodes  map[string]*node
-	tracer *sdktrace.TracerProvider
-	hook   transportHook
-}
-
-func NewPBFTCluster(t *testing.T, name, prefix string, count int, hook ...transportHook) *Cluster {
-	names := make([]string, count)
-	for i := 0; i < count; i++ {
-		names[i] = fmt.Sprintf("%s_%d", prefix, i)
-=======
 	t               *testing.T
 	lock            sync.Mutex
 	nodes           map[string]*node
@@ -89,11 +77,10 @@
 	LogsDir string
 }
 
-func NewPBFTCluster(t *testing.T, config *ClusterConfig, hook ...transportHook) *Cluster {
-	names := make([]string, config.Count)
-	for i := 0; i < config.Count; i++ {
-		names[i] = fmt.Sprintf("%s_%d", config.Prefix, i)
->>>>>>> b69c1227
+func NewPBFTCluster(t *testing.T, name, prefix string, count int, hook ...transportHook) *Cluster {
+	names := make([]string, count)
+	for i := 0; i < count; i++ {
+		names[i] = fmt.Sprintf("%s_%d", prefix, i)
 	}
 
 	tt := &transport{}
@@ -101,13 +88,6 @@
 		tt.addHook(hook[0])
 	}
 
-<<<<<<< HEAD
-	c := &Cluster{
-		t:      t,
-		nodes:  map[string]*node{},
-		tracer: initTracer("fuzzy_" + name),
-		hook:   tt.hook,
-=======
 	logsDir, err := CreateLogsDir(t)
 	if err != nil {
 		log.Printf("[WARNING] Could not create logs directory. Reason: %v. Logging will be defaulted to standard output.", err)
@@ -121,7 +101,6 @@
 		tracer:          initTracer("fuzzy_" + config.Name),
 		hook:            tt.hook,
 		sealedProposals: []*pbft.SealedProposal{},
->>>>>>> b69c1227
 	}
 	for _, name := range names {
 		trace := c.tracer.Tracer(name)
@@ -132,16 +111,10 @@
 	return c
 }
 
-<<<<<<< HEAD
-func (c *Cluster) syncWithNetwork(ourselves string) (uint64, []*pbft.SealedProposal) {
-	var height uint64
-	var proposals []*pbft.SealedProposal
-=======
 // getSyncIndex returns an index up to which the node is synced with the network
 func (c *Cluster) getSyncIndex(node string) int64 {
 	return c.nodes[node].getSyncIndex()
 }
->>>>>>> b69c1227
 
 // insertFinalProposal inserts final proposal from the node to the cluster
 func (c *Cluster) insertFinalProposal(p *pbft.SealedProposal) {
@@ -251,7 +224,6 @@
 	}
 }
 
-<<<<<<< HEAD
 func (c *Cluster) GetNodesMap() map[string]*node {
 	return c.nodes
 }
@@ -259,12 +231,20 @@
 func (c *Cluster) GetNodes() []*node {
 	return c.GetFilteredNodes(nil)
 }
+
 
 // Returns nodes which satisfy provided filter delegate function.
 // If filter is not provided, all the nodes will be retreived.
 func (c *Cluster) GetFilteredNodes(filter func(*node) bool) []*node {
 	var filteredNodes []*node
-=======
+	for _, n := range c.nodes {
+		if filter == nil || filter(n) {
+			filteredNodes = append(filteredNodes, n)
+		}
+	}
+	return filteredNodes
+}
+
 // getNodeHeight returns node height depending on node index
 // difference between height and syncIndex is 1
 // first inserted proposal is on index 0 with height 1
@@ -322,7 +302,6 @@
 func (c *Cluster) Nodes() []*node {
 	list := make([]*node, len(c.nodes))
 	i := 0
->>>>>>> b69c1227
 	for _, n := range c.nodes {
 		if filter == nil || filter(n) {
 			filteredNodes = append(filteredNodes, n)
@@ -331,18 +310,6 @@
 	return filteredNodes
 }
 
-<<<<<<< HEAD
-=======
-func (c *Cluster) GetFilteredNodes(filter func(*node) bool) (filteredNodes []*node) {
-	for _, n := range c.nodes {
-		if filter(n) {
-			filteredNodes = append(filteredNodes, n)
-		}
-	}
-	return
-}
-
->>>>>>> b69c1227
 func (c *Cluster) GetRunningNodes() []*node {
 	return c.GetFilteredNodes(func(n *node) bool {
 		return n.IsRunning()
@@ -380,15 +347,12 @@
 	}
 }
 
-<<<<<<< HEAD
 // MinValidNodes returns minimum valid nodes in order to have consensus
 func (c *Cluster) MinValidNodes() int {
 	totalNodesCount := len(c.nodes)
 	return totalNodesCount - pbft.MaxFaultyNodes(totalNodesCount)
 }
 
-=======
->>>>>>> b69c1227
 func (c *Cluster) FailNode(name string) {
 	c.nodes[name].setFaultyNode(true)
 }
@@ -489,11 +453,7 @@
 }
 
 func (n *node) Start() {
-<<<<<<< HEAD
-	if n.cancelFn != nil {
-=======
 	if n.IsRunning() {
->>>>>>> b69c1227
 		panic(fmt.Errorf("node '%s' is already started", n))
 	}
 
@@ -541,7 +501,6 @@
 	}()
 }
 
-<<<<<<< HEAD
 func (n *node) GetProposal() *pbft.Proposal {
 	return n.pbft.GetProposal()
 }
@@ -550,16 +509,8 @@
 	return n.pbft.IsLocked()
 }
 
-func (n *node) IsRunning() bool {
-	return n.cancelFn != nil
-}
-
-func (n *node) Stop() {
-	if n.cancelFn == nil {
-=======
 func (n *node) Stop() {
 	if !n.IsRunning() {
->>>>>>> b69c1227
 		panic(fmt.Errorf("node %s is already stopped", n.name))
 	}
 	n.cancelFn()
