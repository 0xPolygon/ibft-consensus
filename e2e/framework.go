package e2e

import (
	"context"
	"crypto/sha1"
	"errors"
	"fmt"
	"log"
<<<<<<< HEAD
	"os"
	"path/filepath"
=======
>>>>>>> 3eab3027
	"sync"
	"sync/atomic"
	"testing"
	"time"

	"github.com/0xPolygon/pbft-consensus"
	"go.opentelemetry.io/otel"
	"go.opentelemetry.io/otel/exporters/otlp/otlptrace/otlptracegrpc"
	"go.opentelemetry.io/otel/propagation"
	"go.opentelemetry.io/otel/sdk/resource"
	sdktrace "go.opentelemetry.io/otel/sdk/trace"
	semconv "go.opentelemetry.io/otel/semconv/v1.7.0"
	"go.opentelemetry.io/otel/trace"
)

func initTracer(name string) *sdktrace.TracerProvider {
	ctx := context.Background()

	res, err := resource.New(ctx,
		resource.WithAttributes(
			// the service name used to display traces in backends
			semconv.ServiceNameKey.String(name),
		),
	)
	if err != nil {
		panic("failed to create resource")
	}

	// Set up a trace exporter
	traceExporter, err := otlptracegrpc.New(ctx,
		otlptracegrpc.WithInsecure(),
		otlptracegrpc.WithEndpoint("localhost:4317"),
	)
	if err != nil {
		panic("failed to trace exporter")
	}

	// Register the trace exporter with a TracerProvider, using a batch
	// span processor to aggregate spans before export.
	bsp := sdktrace.NewBatchSpanProcessor(traceExporter)
	tracerProvider := sdktrace.NewTracerProvider(
		sdktrace.WithSampler(sdktrace.AlwaysSample()),
		sdktrace.WithResource(res),
		sdktrace.WithSpanProcessor(bsp),
	)

	// set global propagator to tracecontext (the default is no-op).
	otel.SetTextMapPropagator(propagation.TraceContext{})

	return tracerProvider
}

type Cluster struct {
<<<<<<< HEAD
	t                     *testing.T
	lock                  sync.Mutex
	nodes                 map[string]*node
	tracer                *sdktrace.TracerProvider
	hook                  transportHook
	sealedProposals       []*pbft.SealedProposal
	replayMessageNotifier ReplayNotifier
}

type ClusterConfig struct {
	Count                 int
	Name                  string
	Prefix                string
	LogsDir               string
	ReplayMessageNotifier ReplayNotifier
	TransportHandler      transportHandler
	RoundTimeout          pbft.RoundTimeout
=======
	t               *testing.T
	lock            sync.Mutex
	nodes           map[string]*node
	tracer          *sdktrace.TracerProvider
	hook            transportHook
	sealedProposals []*pbft.SealedProposal
}

type ClusterConfig struct {
	Count   int
	Name    string
	Prefix  string
	LogsDir string
>>>>>>> 3eab3027
}

func NewPBFTCluster(t *testing.T, config *ClusterConfig, hook ...transportHook) *Cluster {
	names := make([]string, config.Count)
	for i := 0; i < config.Count; i++ {
		names[i] = fmt.Sprintf("%s_%d", config.Prefix, i)
	}

	tt := &transport{}
	if len(hook) == 1 {
		tt.addHook(hook[0])
	}

<<<<<<< HEAD
	var directoryName string
	if t != nil {
		directoryName = t.Name()
	}

	if config.ReplayMessageNotifier == nil {
		config.ReplayMessageNotifier = &DefaultReplayNotifier{}
	}

	logsDir, err := CreateLogsDir(directoryName)
=======
	logsDir, err := CreateLogsDir(t)
>>>>>>> 3eab3027
	if err != nil {
		log.Printf("[WARNING] Could not create logs directory. Reason: %v. Logging will be defaulted to standard output.", err)
	} else {
		config.LogsDir = logsDir
	}

<<<<<<< HEAD
	c := &Cluster{
		t:                     t,
		nodes:                 map[string]*node{},
		tracer:                initTracer("fuzzy_" + config.Name),
		hook:                  tt.hook,
		sealedProposals:       []*pbft.SealedProposal{},
		replayMessageNotifier: config.ReplayMessageNotifier,
=======
	tt.logger = log.New(GetLoggerOutput("transport", logsDir), "", log.LstdFlags)

	c := &Cluster{
		t:               t,
		nodes:           map[string]*node{},
		tracer:          initTracer("fuzzy_" + config.Name),
		hook:            tt.hook,
		sealedProposals: []*pbft.SealedProposal{},
>>>>>>> 3eab3027
	}

	err = c.replayMessageNotifier.SaveMetaData(&names)
	if err != nil {
		log.Printf("[WARNING] Could not write node meta data to replay messages file. Reason: %v", err)
	}

	for _, name := range names {
		trace := c.tracer.Tracer(name)
<<<<<<< HEAD
		n, _ := newPBFTNode(name, names, config, trace, tt)
=======
		n, _ := newPBFTNode(name, config.LogsDir, names, trace, tt)
>>>>>>> 3eab3027
		n.c = c
		c.nodes[name] = n
	}
	return c
}

<<<<<<< HEAD
// insertFinalProposal inserts final proposal from the node to the cluster
func (c *Cluster) insertFinalProposal(p *pbft.SealedProposal) {
=======
// getSyncIndex returns an index up to which the node is synced with the network
func (c *Cluster) getSyncIndex(node string) int64 {
	return c.nodes[node].getSyncIndex()
}

// insertFinalProposal inserts final proposal from the node to the cluster
func (c *Cluster) insertFinalProposal(sealProp *pbft.SealedProposal) error {
>>>>>>> 3eab3027
	c.lock.Lock()
	defer c.lock.Unlock()

	insertIndex := sealProp.Number - 1
	lastIndex := len(c.sealedProposals) - 1

	if lastIndex >= 0 {
		if insertIndex <= uint64(lastIndex) {
			// already exists
			if !c.sealedProposals[insertIndex].Proposal.Equal(sealProp.Proposal) {
				return errors.New("existing proposal on a given position is not not equal to the one being inserted to the same position")
			} else {
				return nil
			}
		} else if insertIndex != uint64(lastIndex+1) {
			return fmt.Errorf("expected that final proposal number is %v, but was %v", len(c.sealedProposals)+1, sealProp.Number)
		}
	}
	c.sealedProposals = append(c.sealedProposals, sealProp)
	return nil
}

func (c *Cluster) resolveNodes(nodes ...[]string) []string {
	queryNodes := []string{}
	if len(nodes) == 1 {
		for _, n := range nodes[0] {
			if _, ok := c.nodes[n]; !ok {
				panic("node not found in query")
			}
		}
		queryNodes = nodes[0]
	} else {
		for n := range c.nodes {
			queryNodes = append(queryNodes, n)
		}
	}
	return queryNodes
}

func (c *Cluster) IsStuck(timeout time.Duration, nodes ...[]string) {
	queryNodes := c.resolveNodes(nodes...)

	nodeHeight := map[string]uint64{}
	isStuck := func() bool {
		for _, n := range queryNodes {
			height := c.nodes[n].getNodeHeight()
			if lastHeight, ok := nodeHeight[n]; ok {
				if lastHeight != height {
					return false
				}
			} else {
				nodeHeight[n] = height
			}
		}
		return true
	}

	timer := time.NewTimer(timeout)
	for {
		select {
		case <-time.After(200 * time.Millisecond):
			if !isStuck() {
				c.t.Fatal("it is not stuck")
			}
		case <-timer.C:
			return
		}
	}
}

func (c *Cluster) GetMaxHeight(nodes ...[]string) uint64 {
	queryNodes := c.resolveNodes(nodes...)
	var max uint64
	for _, node := range queryNodes {
<<<<<<< HEAD
		h := c.nodes[node].getNodeHeight()
=======
		h, _ := c.syncWithNetwork(node)
>>>>>>> 3eab3027
		if h > max {
			max = h
		}
	}
	return max
}

func (c *Cluster) WaitForHeight(num uint64, timeout time.Duration, nodes ...[]string) error {
	// we need to check every node in the ensemble?
	// yes, this should test if everyone can agree on the final set.
	// note, if we include drops, we need to do sync otherwise this will never work
	queryNodes := c.resolveNodes(nodes...)

	enough := func() bool {
		c.lock.Lock()
		defer c.lock.Unlock()

		for _, name := range queryNodes {
			if c.nodes[name].getNodeHeight() < num {
				return false
			}
		}
		return true
	}

	timer := time.NewTimer(timeout)
	for {
		select {
		case <-time.After(200 * time.Millisecond):
			if enough() {
				return nil
			}
		case <-timer.C:
			return fmt.Errorf("timeout")
		}
	}
}

func (c *Cluster) GetNodesMap() map[string]*node {
	return c.nodes
}

func (c *Cluster) GetNodes() []*node {
	nodes := make([]*node, 0, len(c.nodes))
	for _, node := range c.nodes {
		nodes = append(nodes, node)
	}
	return nodes
}

// getNodeHeight returns node height depending on node index
// difference between height and syncIndex is 1
// first inserted proposal is on index 0 with height 1
func (n *node) getNodeHeight() uint64 {
	return uint64(n.getSyncIndex()) + 1
}

func (c *Cluster) syncWithNetwork(nodeID string) (uint64, int64) {
	c.lock.Lock()
	defer c.lock.Unlock()

	var height uint64
	var syncIndex = int64(-1) // initial sync index is -1
	for _, n := range c.nodes {
		if n.name == nodeID {
			continue
		}
		if c.hook != nil {
			// we need to see if this transport does allow those two nodes to be connected
			// Otherwise, that node should not be eligible to sync
			if !c.hook.Connects(pbft.NodeID(nodeID), pbft.NodeID(n.name)) {
				continue
			}
		}
		localHeight := n.getNodeHeight()
		if localHeight > height {
			height = localHeight
			syncIndex = int64(localHeight) - 1 // we know that syncIndex is less than height by 1
		}
	}
	return height, syncIndex
}

func (c *Cluster) getProposer(index int64) pbft.NodeID {
	c.lock.Lock()
	defer c.lock.Unlock()

	proposer := pbft.NodeID("")
	if index >= 0 && int64(len(c.sealedProposals)-1) >= index {
		proposer = c.sealedProposals[index].Proposer
	}

	return proposer
}

<<<<<<< HEAD
=======
func (n *node) currentHeight() uint64 {
	height := uint64(0) // initial height is always 0
	index := n.getSyncIndex()
	if index >= 0 {
		height = uint64(index) + 1
	}
	return height
}

>>>>>>> 3eab3027
func (c *Cluster) Nodes() []*node {
	list := make([]*node, len(c.nodes))
	i := 0
	for _, n := range c.nodes {
		list[i] = n
		i++
	}
	return list
}

<<<<<<< HEAD
// Returns nodes which satisfy provided filter delegate function.
// If filter is not provided, all the nodes will be retreived.
func (c *Cluster) GetFilteredNodes(filter func(*node) bool) []*node {
	var filteredNodes []*node
	for _, n := range c.nodes {
		if filter == nil || filter(n) {
			filteredNodes = append(filteredNodes, n)
		}
	}
	return filteredNodes
=======
func (c *Cluster) GetFilteredNodes(filter func(*node) bool) (filteredNodes []*node) {
	for _, n := range c.nodes {
		if filter(n) {
			filteredNodes = append(filteredNodes, n)
		}
	}
	return
>>>>>>> 3eab3027
}

func (c *Cluster) GetRunningNodes() []*node {
	return c.GetFilteredNodes(func(n *node) bool {
		return n.IsRunning()
	})
}

func (c *Cluster) GetStoppedNodes() []*node {
	return c.GetFilteredNodes(func(n *node) bool {
		return !n.IsRunning()
	})
}

func (c *Cluster) Start() {
	for _, n := range c.nodes {
		n.Start()
	}
}

func (c *Cluster) StartNode(name string) {
	c.nodes[name].Start()
}

func (c *Cluster) StopNode(name string) {
	c.nodes[name].Stop()
}

func (c *Cluster) Stop() {
	for _, n := range c.nodes {
		if n.IsRunning() {
			n.Stop()
		}
	}
	if err := c.tracer.Shutdown(context.Background()); err != nil {
		panic("failed to shutdown TracerProvider")
	}
}

<<<<<<< HEAD
=======
func (c *Cluster) FailNode(name string) {
	c.nodes[name].setFaultyNode(true)
}

>>>>>>> 3eab3027
func (c *Cluster) GetTransportHook() transportHook {
	return c.hook
}

type node struct {
	// index of node synchronization with the cluster
	localSyncIndex int64

	c *Cluster

	name     string
	pbft     *pbft.Pbft
	cancelFn context.CancelFunc
	running  uint64

	// validator nodes
	nodes []string

	// indicate if the node is faulty
	faulty uint64
}

<<<<<<< HEAD
func newPBFTNode(name string, nodes []string, clusterConfig *ClusterConfig, trace trace.Tracer, tt *transport) (*node, error) {
	var loggerOutput io.Writer
	var err error
	if os.Getenv("SILENT") == "true" {
		loggerOutput = ioutil.Discard
	} else if clusterConfig.LogsDir != "" {
		loggerOutput, err = os.OpenFile(filepath.Join(clusterConfig.LogsDir, name+".log"), os.O_RDWR|os.O_APPEND|os.O_CREATE, 0660)
		if err != nil {
			log.Printf("[WARNING] Failed to open file for node: %v. Reason: %v. Fallbacked to standard output.", name, err)
			loggerOutput = os.Stdout
		}
	} else {
		loggerOutput = os.Stdout
	}
=======
func newPBFTNode(name, logsDir string, nodes []string, trace trace.Tracer, tt *transport) (*node, error) {
	loggerOutput := GetLoggerOutput(name, logsDir)
>>>>>>> 3eab3027

	con := pbft.New(
		key(name),
		tt,
		pbft.WithTracer(trace),
		pbft.WithLogger(log.New(loggerOutput, "", log.LstdFlags)),
		pbft.WithNotifier(clusterConfig.ReplayMessageNotifier),
		pbft.WithRoundTimeout(clusterConfig.RoundTimeout),
	)

	if clusterConfig.TransportHandler != nil {
		//for replay messages when we do not want to gossip messages
		tt.Register(pbft.NodeID(name), clusterConfig.TransportHandler)
	} else {
		tt.Register(pbft.NodeID(name), func(to pbft.NodeID, msg *pbft.MessageReq) {
			// pipe messages from mock transport to pbft
			con.PushMessage(msg)
			clusterConfig.ReplayMessageNotifier.HandleMessage(to, msg)
		})
	}

	n := &node{
		nodes:   nodes,
		name:    name,
		pbft:    con,
		running: 0,
		// set to init index -1 so that zero value is not the same as first index
		localSyncIndex: -1,
	}
	return n, nil
}

func (n *node) getSyncIndex() int64 {
	return atomic.LoadInt64(&n.localSyncIndex)
}

func (n *node) setSyncIndex(idx int64) {
	atomic.StoreInt64(&n.localSyncIndex, idx)
}

func (n *node) isStuck(num uint64) (uint64, bool) {
	// get max height in the network
	height, _ := n.c.syncWithNetwork(n.name)
	if height > num {
		return height, true
	}
	return 0, false
}

func (n *node) Insert(pp *pbft.SealedProposal) error {
	err := n.c.insertFinalProposal(pp)
	if err != nil {
		panic(err)
	}
	return nil
}

// setFaultyNode sets flag indicating that the node should be faulty or not
// 0 is for not being faulty
func (n *node) setFaultyNode(b bool) {
	if b {
		atomic.StoreUint64(&n.faulty, 1)
	} else {
		atomic.StoreUint64(&n.faulty, 0)
	}
}

// isFaulty checks if the node should be faulty or not depending on the stored value
// 0 is for not being faulty
func (n *node) isFaulty() bool {
	return atomic.LoadUint64(&n.faulty) != 0
}

func (n *node) PushMessageInternal(message *pbft.MessageReq) {
	n.pbft.PushMessageInternal(message)
}

func (n *node) Start() {
	if n.IsRunning() {
		panic(fmt.Errorf("node '%s' is already started", n))
	}

	// create the ctx and the cancelFn
	ctx, cancelFn := context.WithCancel(context.Background())
	n.cancelFn = cancelFn
	atomic.StoreUint64(&n.running, 1)
	go func() {
		defer func() {
			atomic.StoreUint64(&n.running, 0)
		}()
	SYNC:
		_, syncIndex := n.c.syncWithNetwork(n.name)
		n.setSyncIndex(syncIndex)
		for {
			fsm := &fsm{
				n:            n,
				nodes:        n.nodes,
				lastProposer: n.c.getProposer(n.getSyncIndex()),

				// important: in this iteration of the fsm we have increased our height
				height:          n.getNodeHeight() + 1,
				validationFails: n.isFaulty(),
			}

			if err := n.pbft.SetBackend(fsm); err != nil {
				panic(err)
			}

			// start the execution
			n.pbft.Run(ctx)
			err := n.c.replayMessageNotifier.SaveState()
			if err != nil {
				log.Printf("[WARNING] Could not write state to file. Reason: %v", err)
			}

			switch n.pbft.GetState() {
			case pbft.SyncState:
				// we need to go back to sync
				goto SYNC
			case pbft.DoneState:
				// everything worked, move to the next iteration
				currentSyncIndex := n.getSyncIndex()
				n.setSyncIndex(currentSyncIndex + 1)
			default:
				// stopped
				return
			}
		}
	}()
}

func (n *node) Stop() {
	if !n.IsRunning() {
		panic(fmt.Errorf("node %s is already stopped", n.name))
	}
	n.cancelFn()
	// block until node is running
	for n.IsRunning() {
	}
}

func (n *node) IsRunning() bool {
	return atomic.LoadUint64(&n.running) != 0
}

func (n *node) Restart() {
	n.Stop()
	n.Start()
}

func (n *node) GetName() string {
	return n.name
}

func (n *node) String() string {
	return n.name
}

type key string

func (k key) NodeID() pbft.NodeID {
	return pbft.NodeID(k)
}

func (k key) Sign(b []byte) ([]byte, error) {
	return b, nil
}

// -- fsm --

type fsm struct {
	n               *node
	nodes           []string
	lastProposer    pbft.NodeID
	height          uint64
	validationFails bool
}

func (f *fsm) Height() uint64 {
	return f.height
}

func (f *fsm) IsStuck(num uint64) (uint64, bool) {
	return f.n.isStuck(num)
}

func (f *fsm) BuildProposal() (*pbft.Proposal, error) {
	proposal := &pbft.Proposal{
		Data: []byte{byte(f.Height())},
		Time: time.Now().Add(1 * time.Second),
	}
	proposal.Hash = hash(proposal.Data)
	return proposal, nil
}

func (f *fsm) Validate(proposal *pbft.Proposal) error {
	if f.validationFails {
		return fmt.Errorf("validation error")
	}
	return nil
}

func (f *fsm) Insert(pp *pbft.SealedProposal) error {
	return f.n.Insert(pp)
}

func (f *fsm) ValidatorSet() pbft.ValidatorSet {
	valsAsNode := []pbft.NodeID{}
	for _, i := range f.nodes {
		valsAsNode = append(valsAsNode, pbft.NodeID(i))
	}
	vv := valString{
		nodes:        valsAsNode,
		lastProposer: f.lastProposer,
	}
	return &vv
}

func hash(p []byte) []byte {
	h := sha1.New()
	h.Write(p)
	return h.Sum(nil)
}

func newSealedProposal(proposalData []byte, proposer pbft.NodeID, number uint64) *pbft.SealedProposal {
	proposal := &pbft.Proposal{
		Data: proposalData,
		Time: time.Now(),
	}
	proposal.Hash = hash(proposal.Data)
	return &pbft.SealedProposal{
		Proposal: proposal,
		Proposer: proposer,
		Number:   number,
	}
}

func (f *fsm) Init(*pbft.RoundInfo) {
}

func (f *fsm) ValidateCommit(node pbft.NodeID, seal []byte) error {
	return nil
}

type valString struct {
	nodes        []pbft.NodeID
	lastProposer pbft.NodeID
}

func (v *valString) CalcProposer(round uint64) pbft.NodeID {
	seed := uint64(0)
	if v.lastProposer == pbft.NodeID("") {
		seed = round
	} else {
		offset := 0
		if indx := v.Index(v.lastProposer); indx != -1 {
			offset = indx
		}
		seed = uint64(offset) + round + 1
	}

	pick := seed % uint64(v.Len())
	return (v.nodes)[pick]
}

func (v *valString) Index(addr pbft.NodeID) int {
	for indx, i := range v.nodes {
		if i == addr {
			return indx
		}
	}
	return -1
}

func (v *valString) Includes(id pbft.NodeID) bool {
	for _, i := range v.nodes {
		if i == id {
			return true
		}
	}
	return false
}

func (v *valString) Len() int {
	return len(v.nodes)
}

// ReplayNotifier is an interface that expands the StateNotifier with additional methods for saving and loading replay messages
type ReplayNotifier interface {
	pbft.StateNotifier
	SaveMetaData(nodeNames *[]string) error
	SaveState() error
	HandleMessage(to pbft.NodeID, message *pbft.MessageReq)
}

// DefaultReplayNotifier is a null object implementation of ReplayNotifier interface
type DefaultReplayNotifier struct {
}

// HandleTimeout implements StateNotifier interface
func (n *DefaultReplayNotifier) HandleTimeout(to pbft.NodeID, msgType pbft.MsgType, view *pbft.View) {
}

// ReadNextMessage is an implementation of StateNotifier interface
func (n *DefaultReplayNotifier) ReadNextMessage(p *pbft.Pbft) (*pbft.MessageReq, []*pbft.MessageReq) {
	return p.ReadMessageWithDiscards()
}

// SaveMetaData is an implementation of ReplayNotifier interface
func (n *DefaultReplayNotifier) SaveMetaData(nodeNames *[]string) error { return nil }

// SaveState is an implementation of ReplayNotifier interface
func (n *DefaultReplayNotifier) SaveState() error { return nil }

// HandleMessage is an implementation of ReplayNotifier interface
func (n *DefaultReplayNotifier) HandleMessage(to pbft.NodeID, message *pbft.MessageReq) {}<|MERGE_RESOLUTION|>--- conflicted
+++ resolved
@@ -6,11 +6,6 @@
 	"errors"
 	"fmt"
 	"log"
-<<<<<<< HEAD
-	"os"
-	"path/filepath"
-=======
->>>>>>> 3eab3027
 	"sync"
 	"sync/atomic"
 	"testing"
@@ -64,7 +59,6 @@
 }
 
 type Cluster struct {
-<<<<<<< HEAD
 	t                     *testing.T
 	lock                  sync.Mutex
 	nodes                 map[string]*node
@@ -82,21 +76,6 @@
 	ReplayMessageNotifier ReplayNotifier
 	TransportHandler      transportHandler
 	RoundTimeout          pbft.RoundTimeout
-=======
-	t               *testing.T
-	lock            sync.Mutex
-	nodes           map[string]*node
-	tracer          *sdktrace.TracerProvider
-	hook            transportHook
-	sealedProposals []*pbft.SealedProposal
-}
-
-type ClusterConfig struct {
-	Count   int
-	Name    string
-	Prefix  string
-	LogsDir string
->>>>>>> 3eab3027
 }
 
 func NewPBFTCluster(t *testing.T, config *ClusterConfig, hook ...transportHook) *Cluster {
@@ -110,7 +89,6 @@
 		tt.addHook(hook[0])
 	}
 
-<<<<<<< HEAD
 	var directoryName string
 	if t != nil {
 		directoryName = t.Name()
@@ -121,16 +99,14 @@
 	}
 
 	logsDir, err := CreateLogsDir(directoryName)
-=======
-	logsDir, err := CreateLogsDir(t)
->>>>>>> 3eab3027
 	if err != nil {
 		log.Printf("[WARNING] Could not create logs directory. Reason: %v. Logging will be defaulted to standard output.", err)
 	} else {
 		config.LogsDir = logsDir
 	}
 
-<<<<<<< HEAD
+	tt.logger = log.New(GetLoggerOutput("transport", logsDir), "", log.LstdFlags)
+
 	c := &Cluster{
 		t:                     t,
 		nodes:                 map[string]*node{},
@@ -138,16 +114,6 @@
 		hook:                  tt.hook,
 		sealedProposals:       []*pbft.SealedProposal{},
 		replayMessageNotifier: config.ReplayMessageNotifier,
-=======
-	tt.logger = log.New(GetLoggerOutput("transport", logsDir), "", log.LstdFlags)
-
-	c := &Cluster{
-		t:               t,
-		nodes:           map[string]*node{},
-		tracer:          initTracer("fuzzy_" + config.Name),
-		hook:            tt.hook,
-		sealedProposals: []*pbft.SealedProposal{},
->>>>>>> 3eab3027
 	}
 
 	err = c.replayMessageNotifier.SaveMetaData(&names)
@@ -157,29 +123,15 @@
 
 	for _, name := range names {
 		trace := c.tracer.Tracer(name)
-<<<<<<< HEAD
-		n, _ := newPBFTNode(name, names, config, trace, tt)
-=======
-		n, _ := newPBFTNode(name, config.LogsDir, names, trace, tt)
->>>>>>> 3eab3027
+		n, _ := newPBFTNode(name, config, names, trace, tt)
 		n.c = c
 		c.nodes[name] = n
 	}
 	return c
 }
 
-<<<<<<< HEAD
-// insertFinalProposal inserts final proposal from the node to the cluster
-func (c *Cluster) insertFinalProposal(p *pbft.SealedProposal) {
-=======
-// getSyncIndex returns an index up to which the node is synced with the network
-func (c *Cluster) getSyncIndex(node string) int64 {
-	return c.nodes[node].getSyncIndex()
-}
-
 // insertFinalProposal inserts final proposal from the node to the cluster
 func (c *Cluster) insertFinalProposal(sealProp *pbft.SealedProposal) error {
->>>>>>> 3eab3027
 	c.lock.Lock()
 	defer c.lock.Unlock()
 
@@ -254,11 +206,7 @@
 	queryNodes := c.resolveNodes(nodes...)
 	var max uint64
 	for _, node := range queryNodes {
-<<<<<<< HEAD
 		h := c.nodes[node].getNodeHeight()
-=======
-		h, _ := c.syncWithNetwork(node)
->>>>>>> 3eab3027
 		if h > max {
 			max = h
 		}
@@ -354,18 +302,6 @@
 	return proposer
 }
 
-<<<<<<< HEAD
-=======
-func (n *node) currentHeight() uint64 {
-	height := uint64(0) // initial height is always 0
-	index := n.getSyncIndex()
-	if index >= 0 {
-		height = uint64(index) + 1
-	}
-	return height
-}
-
->>>>>>> 3eab3027
 func (c *Cluster) Nodes() []*node {
 	list := make([]*node, len(c.nodes))
 	i := 0
@@ -376,26 +312,19 @@
 	return list
 }
 
-<<<<<<< HEAD
 // Returns nodes which satisfy provided filter delegate function.
 // If filter is not provided, all the nodes will be retreived.
 func (c *Cluster) GetFilteredNodes(filter func(*node) bool) []*node {
-	var filteredNodes []*node
-	for _, n := range c.nodes {
-		if filter == nil || filter(n) {
-			filteredNodes = append(filteredNodes, n)
-		}
-	}
-	return filteredNodes
-=======
-func (c *Cluster) GetFilteredNodes(filter func(*node) bool) (filteredNodes []*node) {
-	for _, n := range c.nodes {
-		if filter(n) {
-			filteredNodes = append(filteredNodes, n)
-		}
-	}
-	return
->>>>>>> 3eab3027
+	if filter != nil {
+		var filteredNodes []*node
+		for _, n := range c.nodes {
+			if filter(n) {
+				filteredNodes = append(filteredNodes, n)
+			}
+		}
+		return filteredNodes
+	}
+	return c.GetNodes()
 }
 
 func (c *Cluster) GetRunningNodes() []*node {
@@ -435,13 +364,6 @@
 	}
 }
 
-<<<<<<< HEAD
-=======
-func (c *Cluster) FailNode(name string) {
-	c.nodes[name].setFaultyNode(true)
-}
-
->>>>>>> 3eab3027
 func (c *Cluster) GetTransportHook() transportHook {
 	return c.hook
 }
@@ -464,25 +386,8 @@
 	faulty uint64
 }
 
-<<<<<<< HEAD
-func newPBFTNode(name string, nodes []string, clusterConfig *ClusterConfig, trace trace.Tracer, tt *transport) (*node, error) {
-	var loggerOutput io.Writer
-	var err error
-	if os.Getenv("SILENT") == "true" {
-		loggerOutput = ioutil.Discard
-	} else if clusterConfig.LogsDir != "" {
-		loggerOutput, err = os.OpenFile(filepath.Join(clusterConfig.LogsDir, name+".log"), os.O_RDWR|os.O_APPEND|os.O_CREATE, 0660)
-		if err != nil {
-			log.Printf("[WARNING] Failed to open file for node: %v. Reason: %v. Fallbacked to standard output.", name, err)
-			loggerOutput = os.Stdout
-		}
-	} else {
-		loggerOutput = os.Stdout
-	}
-=======
-func newPBFTNode(name, logsDir string, nodes []string, trace trace.Tracer, tt *transport) (*node, error) {
-	loggerOutput := GetLoggerOutput(name, logsDir)
->>>>>>> 3eab3027
+func newPBFTNode(name string, clusterConfig *ClusterConfig, nodes []string, trace trace.Tracer, tt *transport) (*node, error) {
+	loggerOutput := GetLoggerOutput(name, clusterConfig.LogsDir)
 
 	con := pbft.New(
 		key(name),
