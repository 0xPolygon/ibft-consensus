--- conflicted
+++ resolved
@@ -37,11 +37,7 @@
 	c.StopNode(nodeToStop.name)
 
 	return func() {
-<<<<<<< HEAD
-		log.Printf("Reverting drop of node: %v\n", nodeToStop.name)
-=======
 		log.Printf("Reverting stopped node %v\n", nodeToStop.name)
->>>>>>> 04bd2f0e
 		nodeToStop.Start()
 	}
 }
